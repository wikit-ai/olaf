<<<<<<< HEAD
from typing import Any, Dict, List

from commons.ontology_learning_schema import CandidateTerm, KR
from concept_extraction.concept_extraction_methods.group_by_synonyms import GroupBySynonyms
from config.core import config


class ConceptExtraction():

    def __init__(self, candidate_terms: List[CandidateTerm], configuration: Dict[str, Any] = None) -> None:
        self.candidate_terms = candidate_terms
        self.kr = KR()
        if configuration is None :
            self.config = config['concept_extraction']
        else :
            self.config = configuration

    def group_by_synonyms(self) -> None:
        """This method merges candidate terms in a concept if they have value or synonyms in common.
        """
        group_by_syn = GroupBySynonyms(self.candidate_terms, self.kr)
        group_by_syn()
=======
from typing import Any, Dict, List

from commons.ontology_learning_schema import CandidateTerm, KR
from concept_extraction.concept_extraction_methods.conceptnet_concept_extraction import ConceptNetConceptExtraction
from concept_extraction.concept_extraction_methods.group_by_synonyms import GroupBySynonyms
from config.core import config
import config.logging_config as logging_config


class ConceptExtraction:

    def __init__(self, candidate_terms: List[CandidateTerm], config: Dict[str, Any] = config['concept_extraction']) -> None:
        """Main class for concept extraction.

        Parameters
        ----------
        candidate_terms : List[CandidateTerm]
            The list of candidate terms to extract the concepts from.
        config : Dict[str, Any], optional
            The concept extraction configuration details, by default config['concept_extraction']
        """

        self.config = config
        self.candidate_terms = candidate_terms
        self.kr = KR()

    def conceptnet_concept_extraction(self) -> None:
        """Main class for concept extraction.

        Returns
        -------
        KR
            The Knowledge Representation object containing the extracted concepts.
        """
        try:
            assert self.config["conceptnet"] is not None
        except AssertionError as e:
            logging_config.logger.error(
                f"""Config information missing or wrong for ConceptNet extraction. Make sure you provided the right configuration fields:
                    - concept_extraction.conceptnet
                    Trace : {e}
                """)

        conceptnet_extraction = ConceptNetConceptExtraction(
            self.candidate_terms, self.kr, options=self.config["conceptnet"])

        conceptnet_extraction()

    def group_by_synonyms(self) -> None:
        """This method merges candidate terms in a concept if they have value or synonyms in common.
        """
        group_by_syn = GroupBySynonyms(self.candidate_terms, self.kr)
        group_by_syn()
>>>>>>> 36b73d4b
<|MERGE_RESOLUTION|>--- conflicted
+++ resolved
@@ -1,27 +1,3 @@
-<<<<<<< HEAD
-from typing import Any, Dict, List
-
-from commons.ontology_learning_schema import CandidateTerm, KR
-from concept_extraction.concept_extraction_methods.group_by_synonyms import GroupBySynonyms
-from config.core import config
-
-
-class ConceptExtraction():
-
-    def __init__(self, candidate_terms: List[CandidateTerm], configuration: Dict[str, Any] = None) -> None:
-        self.candidate_terms = candidate_terms
-        self.kr = KR()
-        if configuration is None :
-            self.config = config['concept_extraction']
-        else :
-            self.config = configuration
-
-    def group_by_synonyms(self) -> None:
-        """This method merges candidate terms in a concept if they have value or synonyms in common.
-        """
-        group_by_syn = GroupBySynonyms(self.candidate_terms, self.kr)
-        group_by_syn()
-=======
 from typing import Any, Dict, List
 
 from commons.ontology_learning_schema import CandidateTerm, KR
@@ -74,5 +50,4 @@
         """This method merges candidate terms in a concept if they have value or synonyms in common.
         """
         group_by_syn = GroupBySynonyms(self.candidate_terms, self.kr)
-        group_by_syn()
->>>>>>> 36b73d4b
+        group_by_syn()