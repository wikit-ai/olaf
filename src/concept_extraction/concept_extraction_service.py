--- conflicted
+++ resolved
@@ -1,27 +1,3 @@
-<<<<<<< HEAD
-from typing import Any, Dict, List
-
-from commons.ontology_learning_schema import CandidateTerm, KR
-from concept_extraction.concept_extraction_methods.group_by_synonyms import GroupBySynonyms
-from config.core import config
-
-
-class ConceptExtraction():
-
-    def __init__(self, candidate_terms: List[CandidateTerm], configuration: Dict[str, Any] = None) -> None:
-        self.candidate_terms = candidate_terms
-        self.kr = KR()
-        if configuration is None :
-            self.config = config['concept_extraction']
-        else :
-            self.config = configuration
-
-    def group_by_synonyms(self) -> None:
-        """This method merges candidate terms in a concept if they have value or synonyms in common.
-        """
-        group_by_syn = GroupBySynonyms(self.candidate_terms, self.kr)
-        group_by_syn()
-=======
 from typing import Any, Dict, List
 
 from commons.ontology_learning_schema import CandidateTerm, KR
@@ -33,7 +9,7 @@
 
 class ConceptExtraction:
 
-    def __init__(self, candidate_terms: List[CandidateTerm], config: Dict[str, Any] = config['concept_extraction']) -> None:
+    def __init__(self, candidate_terms: List[CandidateTerm], configuration: Dict[str, Any] = None) -> None:
         """Main class for concept extraction.
 
         Parameters
@@ -44,7 +20,10 @@
             The concept extraction configuration details, by default config['concept_extraction']
         """
 
-        self.config = config
+        if configuration is None :
+            self.config = config['concept_extraction']
+        else :
+            self.config = configuration
         self.candidate_terms = candidate_terms
         self.kr = KR()
 
@@ -74,5 +53,4 @@
         """This method merges candidate terms in a concept if they have value or synonyms in common.
         """
         group_by_syn = GroupBySynonyms(self.candidate_terms, self.kr)
-        group_by_syn()
->>>>>>> 20eaa028
+        group_by_syn()