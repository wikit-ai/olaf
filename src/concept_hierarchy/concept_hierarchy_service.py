--- conflicted
+++ resolved
@@ -1,63 +1,56 @@
-import spacy.tokens
-from typing import Any, Dict, List
-
-from commons.ontology_learning_schema import KR
-from concept_hierarchy.concept_hierarchy_methods.term_subsumption import TermSubsumption
-from config.core import config
-import config.logging_config as logging_config
-
-
-class Concept_Hierarchy():
-    """Step of hierarchisation between concepts.
-    Feed meta relation of knowledge representation.
-    """
-
-    def __init__(self, corpus : List[spacy.tokens.doc.Doc], kr : KR, config: Dict[str, Any] = config['concept_hierarchy']) -> None:
-        self.corpus = corpus
-        self.kr = kr
-        self.config = config
-
-    def term_subsumption(self):
-        """Find generalisation relations with term subsumption method.
-        """
-
-        try:
-            assert self.config['term_subsumption']['algo_type'] is not None
-            assert self.config['term_subsumption']['subsumption_threshold'] is not None
-            assert self.config['tem_subsumption']['use_lemma'] is not None
-            assert self.config['use_span'] is not None
-<<<<<<< HEAD
-            if self.config['term_subsumption']['algo_type'] == "mean":
-=======
-            if self.config['term_subsumption']['algo_type'] == "MEAN":
->>>>>>> 1f13f670
-                assert self.config['term_subsumption']['mean']['high_threshold'] is not None
-                assert self.config['term_subsumption']['mean']['low_threshold'] is not None
-        except KeyError as e:
-            logging_config.logger.error(
-                f"""Config information missing for Term subsumption. Make sure you provided the configuration fields:
-                    - concept_hierarchy.use_span
-                    - concept_hierarchy.term_subsumption.subsumption_threshold
-                    - concept_hierarchy.term_subsumption.use_lemma
-                    - concept_hierarchy.term_subsumption.algo_type.
-                    If you set algo_type to "mean", make sure you provided the configuration fields : 
-                    - concept_hierarchy.term_subsumption.mean_high_threshold
-                    - concept_hierarchy.term_subsumption.mean_low_threshold
-                    Trace : {e}.
-                """)
-        else : 
-            term_sub_options = {
-                "algo_type": self.config['term_subsumption']['algo_type'],
-                "subsumption_threshold": self.config['term_subsumption']['subsumption_threshold'],
-                "use_lemma": self.config['tem_subsumption']['use_lemma'],
-                "use_span": self.config['use_span']
-            }
-<<<<<<< HEAD
-            if term_sub_options["algo_type"] == "mean":
-=======
-            if term_sub_options["algo_type"] == "MEAN":
->>>>>>> 1f13f670
-                term_sub_options["mean_high_threshold"] = self.config['term_subsumption']['mean']['high_threshold']
-                term_sub_options["mean_low_threshold"] = self.config['term_subsumption']['mean']['low_threshold']
-            term_subsumption = TermSubsumption(self.corpus, self.kr, term_sub_options)
-            term_subsumption()
+import spacy.tokens
+from typing import Any, Dict, List
+
+from commons.ontology_learning_schema import KR
+from concept_hierarchy.concept_hierarchy_methods.term_subsumption import TermSubsumption
+from config.core import config
+import config.logging_config as logging_config
+
+
+class Concept_Hierarchy():
+    """Step of hierarchisation between concepts.
+    Feed meta relation of knowledge representation.
+    """
+
+    def __init__(self, corpus: List[spacy.tokens.doc.Doc], kr: KR, config: Dict[str, Any] = config['concept_hierarchy']) -> None:
+        self.corpus = corpus
+        self.kr = kr
+        self.config = config
+
+    def term_subsumption(self):
+        """Find generalisation relations with term subsumption method.
+        """
+
+        try:
+            assert self.config['term_subsumption']['algo_type'] is not None
+            assert self.config['term_subsumption']['subsumption_threshold'] is not None
+            assert self.config['tem_subsumption']['use_lemma'] is not None
+            assert self.config['use_span'] is not None
+            if self.config['term_subsumption']['algo_type'] == "MEAN":
+                assert self.config['term_subsumption']['mean']['high_threshold'] is not None
+                assert self.config['term_subsumption']['mean']['low_threshold'] is not None
+        except KeyError as e:
+            logging_config.logger.error(
+                f"""Config information missing for Term subsumption. Make sure you provided the configuration fields:
+                    - concept_hierarchy.use_span
+                    - concept_hierarchy.term_subsumption.subsumption_threshold
+                    - concept_hierarchy.term_subsumption.use_lemma
+                    - concept_hierarchy.term_subsumption.algo_type.
+                    If you set algo_type to "mean", make sure you provided the configuration fields : 
+                    - concept_hierarchy.term_subsumption.mean_high_threshold
+                    - concept_hierarchy.term_subsumption.mean_low_threshold
+                    Trace : {e}.
+                """)
+        else:
+            term_sub_options = {
+                "algo_type": self.config['term_subsumption']['algo_type'],
+                "subsumption_threshold": self.config['term_subsumption']['subsumption_threshold'],
+                "use_lemma": self.config['tem_subsumption']['use_lemma'],
+                "use_span": self.config['use_span']
+            }
+            if term_sub_options["algo_type"] == "MEAN":
+                term_sub_options["mean_high_threshold"] = self.config['term_subsumption']['mean']['high_threshold']
+                term_sub_options["mean_low_threshold"] = self.config['term_subsumption']['mean']['low_threshold']
+            term_subsumption = TermSubsumption(
+                self.corpus, self.kr, term_sub_options)
+            term_subsumption()