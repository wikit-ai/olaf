import numpy as np
import spacy.tokens
import spacy.vocab
from statistics import mean
from typing import Any, Dict, List
import uuid

from commons.ontology_learning_schema import Concept, KR, MetaRelation
from concept_hierarchy.concept_hierarchy_schema import RepresentativeTerm
import config.logging_config as logging_config


class TermSubsumption():
    """Algorithm that find generalisation meta relations with subsumption method.
    If the option use_lemma is set to true, the algorithm will only consider lemmatisation of the corpus.
    """

    def __init__(self, corpus: List[spacy.tokens.doc.Doc], kr: KR, options: Dict[str, Any]) -> None:
        """Initialisation.

        Parameters
        ----------
        corpus : List[spacy.tokens.doc.Doc]
            Corpus used to find generalisation relations.
        kr : KR
            Existing knowledge representation of the corpus.
        options : Dict[str, Any]
            Options needed for term subsumption algorithm that is to say configuration for span, lemma and threshold value.
        """
        self.corpus = corpus
        self.kr = kr
        self.representative_terms = []
        self.terms_count = {}
        self.options = options

        try:
            self.representative_terms = self._get_representative_terms()
        except Exception as _e:
            logging_config.logger.error(f"Could not set representative terms. Trace : {_e}.")
        else:
            logging_config.logger.info(f"Representative terms set.")

        try:
            self.terms_count = self._get_terms_count()
        except Exception as _e: 
            logging_config.logger.error(f"Could not set terms count. Trace: {_e}.")
        else : 
            logging_config.logger.info("Terms count set.")

    def __call__(self) -> None:
        """The method directly update the knowledge representation"""
        self.term_subsumption()

    def _get_representative_terms(self) -> List[RepresentativeTerm]:
        """Get one string per concept. This string is the best text representation of the concept among all its terms.

        Returns
        -------
        List[RepresentativeTerm]
            List of one representing term by concept.
        """
        representative_terms = []
        for concept in self.kr.concepts:
            if len(concept.terms) == 1:
                term = list(concept.terms)[0]
            else:
                try:
                    term = self._get_most_representative_term(concept)
                except Exception as _e:
                    term = None
                    logging_config.logger.error(f"Could not get most representative term for concept {concept.uid}. Trace: {_e}.")
                else : 
                    logging_config.logger.info(f"Most representative term found for concept {concept.uid}.")
            
            if term is not None :
                representative_term_value = term
                representative_term_concept_id = concept.uid
                representative_term = RepresentativeTerm(representative_term_value, representative_term_concept_id)
                representative_terms.append(representative_term)
        return representative_terms

    def _get_terms_count(self) -> Dict[str,int]:
        """Get for each terms the number of documents containing the term.

        Returns
        -------
        Dict[str,int]
            Dict with terms as keys and their count as values.
        """
        terms_count = {}
        for term in self.representative_terms:
            terms_count[term.value] = self._count_doc_with_term(term.value)
        return terms_count

    def _compute_similarity_between_tokens(self, term1_vector: np.ndarray, term2_vector: np.ndarray) -> float:
        """Compute similarity between two vectors.

        Parameters
        ----------
        term1_vector : np.ndarray
            Vector of the first term.
        term2_vector : np.ndarray
            Vector of the second term.

        Returns
        -------
        float
            Similarity score between two vectors.
        """
        denominator = np.linalg.norm(term1_vector) * np.linalg.norm(term2_vector)
        if denominator == 0.0 :
            logging_config.logger.error(f"ZeroDivisionError, could not compute similarity.")
            similarity = 0.0
        else : 
            similarity = np.dot(term1_vector, term2_vector) / denominator
            similarity = similarity.item()
        return similarity

    def _get_representative_vector(self, term: str, vocab: spacy.vocab.Vocab) -> np.ndarray:
        """Get representative vector of an expression.
        If the expression contains only one word, it directly gets the vector of the word from the vocabulary.
        If the expression contains multiple words, it computes the mean from each word's representative vector. 

        Parameters
        ----------
        term : str
            Term to be represented as a vector.
        vocab : spacy.vocab.Vocab
            Vocabulary containing all term vectors.

        Returns
        -------
        np.ndarray
            Representative vector of the wanted expression.
        """
        term_nb_words = len(term.split())
        if self.options.get('use_span') and (term_nb_words > 1):
            term_words = term.split()
            term_vectors = []
            for word in term_words : 
                term_vectors.append(vocab.get_vector(word))
                if vocab.has_vector(word) == False :
<<<<<<< HEAD
                    logging_config.logger.warning(f"Term {term} as no representative vector in the spacy vocabulary.")
=======
                    logging_config.logger.warning(f"Term {term} has no representative vector in the spacy vocabulary.")
>>>>>>> 6e2b0276
            term_vector = np.mean(term_vectors, axis=0)
        else : 
            term_vector = vocab.get_vector(term)
            if vocab.has_vector(term) == False :
<<<<<<< HEAD
                logging_config.logger.warning(f"Term {term} as no representative vector in the spacy vocabulary.")
=======
                logging_config.logger.warning(f"Term {term} has no representative vector in the spacy vocabulary.")
>>>>>>> 6e2b0276
        return term_vector


    def _get_most_representative_term(self, concept: Concept) -> str:
        """Try to find the most representative term of a concept. For each term it computes the average of similarity with other terms. The term with the higher average similarity is used as most representative term.

        Parameters
        ----------
        concept : Concept
            Concept to analyze.

        Returns
        -------
        str
            Most representative term in concept terms.
        """
        concept_terms = list(concept.terms)
        vocab = self.corpus[0].vocab
        if len(vocab) > 0:
            terms_mean_similarity = []
            for i,term in enumerate (concept_terms):
                term_vector = self._get_representative_vector(term, vocab)
                other_terms = self._find_other_terms(i, concept_terms)
                
                term_similarities = []
                for other_term in other_terms:
                    terms_similarity = self._compute_similarity_between_tokens(term_vector, self._get_representative_vector(other_term,vocab))
                    term_similarities.append(terms_similarity)
                terms_mean_similarity.append(mean(term_similarities))
            index_most_representative_term = np.argmax(terms_mean_similarity)
            most_representative_term = concept_terms[index_most_representative_term]
        else : 
            logging_config.logger.error(f"Spacy vocabulary not loaded.")
            raise ValueError
        return most_representative_term

    def _check_term_in_doc(self, term: str, doc_words: List[str]) -> bool:
        """Test if a term in present or not in a document content.

        Parameters
        ----------
        term : str
            Term to be tested as present or not in document.
        doc_words : List[str]
            Document representation as list of words lemmatized or not.

        Returns
        -------
        bool
            True in term is in doc and false otherwise.
        """
        term_in_doc = False
        term_nb_words = len(term.split())
        if self.options.get('use_span') and (term_nb_words > 1):
            expression_to_test = " " + " ".join(doc_words) + " "
            term_to_find = " " + term + " "
            term_in_doc = term_to_find in expression_to_test
        else : 
            term_in_doc = term in doc_words
        return term_in_doc


    def _count_doc_with_term(self, term: str) -> int:
        """Count the number of documents containing the term in parameter.

        Parameters
        ----------
        term : str
            Representative term to analyse.

        Returns
        -------
        int
            Number of doc containing term.
        """
        count = 0
        for doc in self.corpus:
            if self.options.get('use_lemma'):
                doc_words = [token.lemma_ for token in doc]
            else : 
                doc_words = [token.text for token in doc]
            if self._check_term_in_doc(term, doc_words):
                count += 1
        return count

    def _count_doc_with_both_terms(self, term1: str, term2: str) -> int:
        """Count the number of documents containing both terms in parameter.

        Parameters
        ----------
        term1 : str
            First representative term to analyse.
        term2 : str
            Second representative term to analyse.

        Returns
        -------
        int
            Number of doc containing both terms.
        """
        count = 0
        for doc in self.corpus:
            if self.options.get('use_lemma'):
                doc_words = [token.lemma_ for token in doc]
            else : 
                doc_words = [token.text for token in doc]
            if self._check_term_in_doc(term1,doc_words) and self._check_term_in_doc(term2,doc_words):
                count += 1
        return count

    def _compute_subsumption(self, nb_doc_cooccurrence: int, nb_doc_occurrence: int) -> float:
        """Compute subsumption score between two terms.

        Parameters
        ----------
        nb_doc_cooccurrence : int
            Number of docs that contains both terms.
        nb_doc_occurrence : int
            Number of docs that contains the most specific term.

        Returns
        -------
        float
            Score of generalisation between term1 and term2.
        """
        if not(nb_doc_occurrence == 0):
            subsumption_score = nb_doc_cooccurrence/nb_doc_occurrence
        else :
            subsumption_score = 0
            logging_config.logger.warning(f"nb_doc_occurrence as value 0. Check that this behavior is expected.")
        return subsumption_score

    def _verify_threshold(self, subsumption_score: float, inverse_subsumption_score: float) -> bool:
        """Verify that terms respect generalisation rules (x more general than y) that is to say :
        - subsumption (P(x,y)) > t (a given threshold)
        - subsumption (P(x,y)) > inverse_subsumption (P(y,x))

        Parameters
        ----------
        subsumption_score : float
            Number of docs containing both terms divided by number of docs containing the most specialised term.
        inverse_subsumption_score : float
            Number of docs containing both terms divided by number of docs containing the most general term.

        Returns
        -------
        bool
            True if rules are respected, that is to say there is a generalisation relation. False otherwise.
        """
        if (subsumption_score > self.options.get('threshold')) and (subsumption_score > inverse_subsumption_score):
            return True
        else:
            return False

    def _find_other_terms(self, term_index: int, terms: List[Any]) -> List[Any]:
        """Duplicate list without the specified index.

        Parameters
        ----------
        term_index : int
            Index of non-wanted object.

        terms: List[Any]
            List of terms or representative terms.

        Returns
        -------
        List[Any]
            List built.
        """
        if (term_index < 0) or (term_index >= len(terms)):
            logging_config.logger.error(f"Could not find other terms. You should check the term index.")
            other_terms = []
        else : 
            other_terms = [term for term in terms[: term_index] + terms[term_index +1 :]]
        return other_terms

    def _create_generalisation_relation(self, source_concept_id : str, destination_concept_id : str) -> MetaRelation:
        """Create generalition relation.

        Parameters
        ----------
        source : str
            Uid of the source concept in the relation.
        destination : str
            Uid of the destination concept in the relation.

        Returns
        -------
        MetaRelation
            Generalisation relation built between concepts.
        """
        meta_relation_uid = uuid.uuid4()
        meta_relation_source_concept_id = source_concept_id
        meta_relation_destination_concept_id = destination_concept_id
        meta_relation_type = "generalisation"
        meta_relation = MetaRelation(meta_relation_uid, meta_relation_source_concept_id, meta_relation_destination_concept_id, meta_relation_type)
        return meta_relation

    def term_subsumption(self):
        """Find generalisation relations between concepts from term representation via term subsumption method.
        """
        for i, term in enumerate(self.representative_terms):
            for pair_term in self._find_other_terms(i, self.representative_terms):
                score_cooccurrence = self._count_doc_with_both_terms(term.value, pair_term.value)
                subsumption_score = self._compute_subsumption(score_cooccurrence, self.terms_count[pair_term.value])
                inverse_subsumption_score = self._compute_subsumption(score_cooccurrence, self.terms_count[term.value])
                if self._verify_threshold(subsumption_score, inverse_subsumption_score):
                    meta_relation = self._create_generalisation_relation(term.concept_id, pair_term.concept_id)
                    self.kr.meta_relations.add(meta_relation)
<|MERGE_RESOLUTION|>--- conflicted
+++ resolved
@@ -1,366 +1,374 @@
-import numpy as np
-import spacy.tokens
-import spacy.vocab
-from statistics import mean
-from typing import Any, Dict, List
-import uuid
-
-from commons.ontology_learning_schema import Concept, KR, MetaRelation
-from concept_hierarchy.concept_hierarchy_schema import RepresentativeTerm
-import config.logging_config as logging_config
-
-
-class TermSubsumption():
-    """Algorithm that find generalisation meta relations with subsumption method.
-    If the option use_lemma is set to true, the algorithm will only consider lemmatisation of the corpus.
-    """
-
-    def __init__(self, corpus: List[spacy.tokens.doc.Doc], kr: KR, options: Dict[str, Any]) -> None:
-        """Initialisation.
-
-        Parameters
-        ----------
-        corpus : List[spacy.tokens.doc.Doc]
-            Corpus used to find generalisation relations.
-        kr : KR
-            Existing knowledge representation of the corpus.
-        options : Dict[str, Any]
-            Options needed for term subsumption algorithm that is to say configuration for span, lemma and threshold value.
-        """
-        self.corpus = corpus
-        self.kr = kr
-        self.representative_terms = []
-        self.terms_count = {}
-        self.options = options
-
-        try:
-            self.representative_terms = self._get_representative_terms()
-        except Exception as _e:
-            logging_config.logger.error(f"Could not set representative terms. Trace : {_e}.")
-        else:
-            logging_config.logger.info(f"Representative terms set.")
-
-        try:
-            self.terms_count = self._get_terms_count()
-        except Exception as _e: 
-            logging_config.logger.error(f"Could not set terms count. Trace: {_e}.")
-        else : 
-            logging_config.logger.info("Terms count set.")
-
-    def __call__(self) -> None:
-        """The method directly update the knowledge representation"""
-        self.term_subsumption()
-
-    def _get_representative_terms(self) -> List[RepresentativeTerm]:
-        """Get one string per concept. This string is the best text representation of the concept among all its terms.
-
-        Returns
-        -------
-        List[RepresentativeTerm]
-            List of one representing term by concept.
-        """
-        representative_terms = []
-        for concept in self.kr.concepts:
-            if len(concept.terms) == 1:
-                term = list(concept.terms)[0]
-            else:
-                try:
-                    term = self._get_most_representative_term(concept)
-                except Exception as _e:
-                    term = None
-                    logging_config.logger.error(f"Could not get most representative term for concept {concept.uid}. Trace: {_e}.")
-                else : 
-                    logging_config.logger.info(f"Most representative term found for concept {concept.uid}.")
-            
-            if term is not None :
-                representative_term_value = term
-                representative_term_concept_id = concept.uid
-                representative_term = RepresentativeTerm(representative_term_value, representative_term_concept_id)
-                representative_terms.append(representative_term)
-        return representative_terms
-
-    def _get_terms_count(self) -> Dict[str,int]:
-        """Get for each terms the number of documents containing the term.
-
-        Returns
-        -------
-        Dict[str,int]
-            Dict with terms as keys and their count as values.
-        """
-        terms_count = {}
-        for term in self.representative_terms:
-            terms_count[term.value] = self._count_doc_with_term(term.value)
-        return terms_count
-
-    def _compute_similarity_between_tokens(self, term1_vector: np.ndarray, term2_vector: np.ndarray) -> float:
-        """Compute similarity between two vectors.
-
-        Parameters
-        ----------
-        term1_vector : np.ndarray
-            Vector of the first term.
-        term2_vector : np.ndarray
-            Vector of the second term.
-
-        Returns
-        -------
-        float
-            Similarity score between two vectors.
-        """
-        denominator = np.linalg.norm(term1_vector) * np.linalg.norm(term2_vector)
-        if denominator == 0.0 :
-            logging_config.logger.error(f"ZeroDivisionError, could not compute similarity.")
-            similarity = 0.0
-        else : 
-            similarity = np.dot(term1_vector, term2_vector) / denominator
-            similarity = similarity.item()
-        return similarity
-
-    def _get_representative_vector(self, term: str, vocab: spacy.vocab.Vocab) -> np.ndarray:
-        """Get representative vector of an expression.
-        If the expression contains only one word, it directly gets the vector of the word from the vocabulary.
-        If the expression contains multiple words, it computes the mean from each word's representative vector. 
-
-        Parameters
-        ----------
-        term : str
-            Term to be represented as a vector.
-        vocab : spacy.vocab.Vocab
-            Vocabulary containing all term vectors.
-
-        Returns
-        -------
-        np.ndarray
-            Representative vector of the wanted expression.
-        """
-        term_nb_words = len(term.split())
-        if self.options.get('use_span') and (term_nb_words > 1):
-            term_words = term.split()
-            term_vectors = []
-            for word in term_words : 
-                term_vectors.append(vocab.get_vector(word))
-                if vocab.has_vector(word) == False :
-<<<<<<< HEAD
-                    logging_config.logger.warning(f"Term {term} as no representative vector in the spacy vocabulary.")
-=======
-                    logging_config.logger.warning(f"Term {term} has no representative vector in the spacy vocabulary.")
->>>>>>> 6e2b0276
-            term_vector = np.mean(term_vectors, axis=0)
-        else : 
-            term_vector = vocab.get_vector(term)
-            if vocab.has_vector(term) == False :
-<<<<<<< HEAD
-                logging_config.logger.warning(f"Term {term} as no representative vector in the spacy vocabulary.")
-=======
-                logging_config.logger.warning(f"Term {term} has no representative vector in the spacy vocabulary.")
->>>>>>> 6e2b0276
-        return term_vector
-
-
-    def _get_most_representative_term(self, concept: Concept) -> str:
-        """Try to find the most representative term of a concept. For each term it computes the average of similarity with other terms. The term with the higher average similarity is used as most representative term.
-
-        Parameters
-        ----------
-        concept : Concept
-            Concept to analyze.
-
-        Returns
-        -------
-        str
-            Most representative term in concept terms.
-        """
-        concept_terms = list(concept.terms)
-        vocab = self.corpus[0].vocab
-        if len(vocab) > 0:
-            terms_mean_similarity = []
-            for i,term in enumerate (concept_terms):
-                term_vector = self._get_representative_vector(term, vocab)
-                other_terms = self._find_other_terms(i, concept_terms)
-                
-                term_similarities = []
-                for other_term in other_terms:
-                    terms_similarity = self._compute_similarity_between_tokens(term_vector, self._get_representative_vector(other_term,vocab))
-                    term_similarities.append(terms_similarity)
-                terms_mean_similarity.append(mean(term_similarities))
-            index_most_representative_term = np.argmax(terms_mean_similarity)
-            most_representative_term = concept_terms[index_most_representative_term]
-        else : 
-            logging_config.logger.error(f"Spacy vocabulary not loaded.")
-            raise ValueError
-        return most_representative_term
-
-    def _check_term_in_doc(self, term: str, doc_words: List[str]) -> bool:
-        """Test if a term in present or not in a document content.
-
-        Parameters
-        ----------
-        term : str
-            Term to be tested as present or not in document.
-        doc_words : List[str]
-            Document representation as list of words lemmatized or not.
-
-        Returns
-        -------
-        bool
-            True in term is in doc and false otherwise.
-        """
-        term_in_doc = False
-        term_nb_words = len(term.split())
-        if self.options.get('use_span') and (term_nb_words > 1):
-            expression_to_test = " " + " ".join(doc_words) + " "
-            term_to_find = " " + term + " "
-            term_in_doc = term_to_find in expression_to_test
-        else : 
-            term_in_doc = term in doc_words
-        return term_in_doc
-
-
-    def _count_doc_with_term(self, term: str) -> int:
-        """Count the number of documents containing the term in parameter.
-
-        Parameters
-        ----------
-        term : str
-            Representative term to analyse.
-
-        Returns
-        -------
-        int
-            Number of doc containing term.
-        """
-        count = 0
-        for doc in self.corpus:
-            if self.options.get('use_lemma'):
-                doc_words = [token.lemma_ for token in doc]
-            else : 
-                doc_words = [token.text for token in doc]
-            if self._check_term_in_doc(term, doc_words):
-                count += 1
-        return count
-
-    def _count_doc_with_both_terms(self, term1: str, term2: str) -> int:
-        """Count the number of documents containing both terms in parameter.
-
-        Parameters
-        ----------
-        term1 : str
-            First representative term to analyse.
-        term2 : str
-            Second representative term to analyse.
-
-        Returns
-        -------
-        int
-            Number of doc containing both terms.
-        """
-        count = 0
-        for doc in self.corpus:
-            if self.options.get('use_lemma'):
-                doc_words = [token.lemma_ for token in doc]
-            else : 
-                doc_words = [token.text for token in doc]
-            if self._check_term_in_doc(term1,doc_words) and self._check_term_in_doc(term2,doc_words):
-                count += 1
-        return count
-
-    def _compute_subsumption(self, nb_doc_cooccurrence: int, nb_doc_occurrence: int) -> float:
-        """Compute subsumption score between two terms.
-
-        Parameters
-        ----------
-        nb_doc_cooccurrence : int
-            Number of docs that contains both terms.
-        nb_doc_occurrence : int
-            Number of docs that contains the most specific term.
-
-        Returns
-        -------
-        float
-            Score of generalisation between term1 and term2.
-        """
-        if not(nb_doc_occurrence == 0):
-            subsumption_score = nb_doc_cooccurrence/nb_doc_occurrence
-        else :
-            subsumption_score = 0
-            logging_config.logger.warning(f"nb_doc_occurrence as value 0. Check that this behavior is expected.")
-        return subsumption_score
-
-    def _verify_threshold(self, subsumption_score: float, inverse_subsumption_score: float) -> bool:
-        """Verify that terms respect generalisation rules (x more general than y) that is to say :
-        - subsumption (P(x,y)) > t (a given threshold)
-        - subsumption (P(x,y)) > inverse_subsumption (P(y,x))
-
-        Parameters
-        ----------
-        subsumption_score : float
-            Number of docs containing both terms divided by number of docs containing the most specialised term.
-        inverse_subsumption_score : float
-            Number of docs containing both terms divided by number of docs containing the most general term.
-
-        Returns
-        -------
-        bool
-            True if rules are respected, that is to say there is a generalisation relation. False otherwise.
-        """
-        if (subsumption_score > self.options.get('threshold')) and (subsumption_score > inverse_subsumption_score):
-            return True
-        else:
-            return False
-
-    def _find_other_terms(self, term_index: int, terms: List[Any]) -> List[Any]:
-        """Duplicate list without the specified index.
-
-        Parameters
-        ----------
-        term_index : int
-            Index of non-wanted object.
-
-        terms: List[Any]
-            List of terms or representative terms.
-
-        Returns
-        -------
-        List[Any]
-            List built.
-        """
-        if (term_index < 0) or (term_index >= len(terms)):
-            logging_config.logger.error(f"Could not find other terms. You should check the term index.")
-            other_terms = []
-        else : 
-            other_terms = [term for term in terms[: term_index] + terms[term_index +1 :]]
-        return other_terms
-
-    def _create_generalisation_relation(self, source_concept_id : str, destination_concept_id : str) -> MetaRelation:
-        """Create generalition relation.
-
-        Parameters
-        ----------
-        source : str
-            Uid of the source concept in the relation.
-        destination : str
-            Uid of the destination concept in the relation.
-
-        Returns
-        -------
-        MetaRelation
-            Generalisation relation built between concepts.
-        """
-        meta_relation_uid = uuid.uuid4()
-        meta_relation_source_concept_id = source_concept_id
-        meta_relation_destination_concept_id = destination_concept_id
-        meta_relation_type = "generalisation"
-        meta_relation = MetaRelation(meta_relation_uid, meta_relation_source_concept_id, meta_relation_destination_concept_id, meta_relation_type)
-        return meta_relation
-
-    def term_subsumption(self):
-        """Find generalisation relations between concepts from term representation via term subsumption method.
-        """
-        for i, term in enumerate(self.representative_terms):
-            for pair_term in self._find_other_terms(i, self.representative_terms):
-                score_cooccurrence = self._count_doc_with_both_terms(term.value, pair_term.value)
-                subsumption_score = self._compute_subsumption(score_cooccurrence, self.terms_count[pair_term.value])
-                inverse_subsumption_score = self._compute_subsumption(score_cooccurrence, self.terms_count[term.value])
-                if self._verify_threshold(subsumption_score, inverse_subsumption_score):
-                    meta_relation = self._create_generalisation_relation(term.concept_id, pair_term.concept_id)
-                    self.kr.meta_relations.add(meta_relation)
+import numpy as np
+import spacy.tokens
+import spacy.vocab
+from statistics import mean
+from typing import Any, Dict, List
+import uuid
+
+from commons.ontology_learning_schema import Concept, KR, MetaRelation
+from concept_hierarchy.concept_hierarchy_schema import RepresentativeTerm
+import config.logging_config as logging_config
+
+
+class TermSubsumption():
+    """Algorithm that find generalisation meta relations with subsumption method.
+    If the option use_lemma is set to true, the algorithm will only consider lemmatisation of the corpus.
+    """
+
+    def __init__(self, corpus: List[spacy.tokens.doc.Doc], kr: KR, options: Dict[str, Any]) -> None:
+        """Initialisation.
+
+        Parameters
+        ----------
+        corpus : List[spacy.tokens.doc.Doc]
+            Corpus used to find generalisation relations.
+        kr : KR
+            Existing knowledge representation of the corpus.
+        options : Dict[str, Any]
+            Options needed for term subsumption algorithm that is to say configuration for span, lemma and threshold value.
+        """
+        self.corpus = corpus
+        self.kr = kr
+        self.representative_terms = []
+        self.terms_count = {}
+        self.options = options
+
+        try:
+            self.representative_terms = self._get_representative_terms()
+        except Exception as _e:
+            logging_config.logger.error(
+                f"Could not set representative terms. Trace : {_e}.")
+        else:
+            logging_config.logger.info(f"Representative terms set.")
+
+        try:
+            self.terms_count = self._get_terms_count()
+        except Exception as _e:
+            logging_config.logger.error(
+                f"Could not set terms count. Trace: {_e}.")
+        else:
+            logging_config.logger.info("Terms count set.")
+
+    def __call__(self) -> None:
+        """The method directly update the knowledge representation"""
+        self.term_subsumption()
+
+    def _get_representative_terms(self) -> List[RepresentativeTerm]:
+        """Get one string per concept. This string is the best text representation of the concept among all its terms.
+
+        Returns
+        -------
+        List[RepresentativeTerm]
+            List of one representing term by concept.
+        """
+        representative_terms = []
+        for concept in self.kr.concepts:
+            if len(concept.terms) == 1:
+                term = list(concept.terms)[0]
+            else:
+                try:
+                    term = self._get_most_representative_term(concept)
+                except Exception as _e:
+                    term = None
+                    logging_config.logger.error(
+                        f"Could not get most representative term for concept {concept.uid}. Trace: {_e}.")
+                else:
+                    logging_config.logger.info(
+                        f"Most representative term found for concept {concept.uid}.")
+
+            if term is not None:
+                representative_term_value = term
+                representative_term_concept_id = concept.uid
+                representative_term = RepresentativeTerm(
+                    representative_term_value, representative_term_concept_id)
+                representative_terms.append(representative_term)
+        return representative_terms
+
+    def _get_terms_count(self) -> Dict[str, int]:
+        """Get for each terms the number of documents containing the term.
+
+        Returns
+        -------
+        Dict[str,int]
+            Dict with terms as keys and their count as values.
+        """
+        terms_count = {}
+        for term in self.representative_terms:
+            terms_count[term.value] = self._count_doc_with_term(term.value)
+        return terms_count
+
+    def _compute_similarity_between_tokens(self, term1_vector: np.ndarray, term2_vector: np.ndarray) -> float:
+        """Compute similarity between two vectors.
+
+        Parameters
+        ----------
+        term1_vector : np.ndarray
+            Vector of the first term.
+        term2_vector : np.ndarray
+            Vector of the second term.
+
+        Returns
+        -------
+        float
+            Similarity score between two vectors.
+        """
+        denominator = np.linalg.norm(
+            term1_vector) * np.linalg.norm(term2_vector)
+        if denominator == 0.0:
+            logging_config.logger.error(
+                f"ZeroDivisionError, could not compute similarity.")
+            similarity = 0.0
+        else:
+            similarity = np.dot(term1_vector, term2_vector) / denominator
+            similarity = similarity.item()
+        return similarity
+
+    def _get_representative_vector(self, term: str, vocab: spacy.vocab.Vocab) -> np.ndarray:
+        """Get representative vector of an expression.
+        If the expression contains only one word, it directly gets the vector of the word from the vocabulary.
+        If the expression contains multiple words, it computes the mean from each word's representative vector. 
+
+        Parameters
+        ----------
+        term : str
+            Term to be represented as a vector.
+        vocab : spacy.vocab.Vocab
+            Vocabulary containing all term vectors.
+
+        Returns
+        -------
+        np.ndarray
+            Representative vector of the wanted expression.
+        """
+        term_nb_words = len(term.split())
+        if self.options.get('use_span') and (term_nb_words > 1):
+            term_words = term.split()
+            term_vectors = []
+            for word in term_words:
+                term_vectors.append(vocab.get_vector(word))
+                if vocab.has_vector(word) == False:
+                    logging_config.logger.warning(
+                        f"Term {term} has no representative vector in the spacy vocabulary.")
+            term_vector = np.mean(term_vectors, axis=0)
+        else:
+            term_vector = vocab.get_vector(term)
+            if vocab.has_vector(term) == False:
+                logging_config.logger.warning(
+                    f"Term {term} has no representative vector in the spacy vocabulary.")
+        return term_vector
+
+    def _get_most_representative_term(self, concept: Concept) -> str:
+        """Try to find the most representative term of a concept. For each term it computes the average of similarity with other terms. The term with the higher average similarity is used as most representative term.
+
+        Parameters
+        ----------
+        concept : Concept
+            Concept to analyze.
+
+        Returns
+        -------
+        str
+            Most representative term in concept terms.
+        """
+        concept_terms = list(concept.terms)
+        vocab = self.corpus[0].vocab
+        if len(vocab) > 0:
+            terms_mean_similarity = []
+            for i, term in enumerate(concept_terms):
+                term_vector = self._get_representative_vector(term, vocab)
+                other_terms = self._find_other_terms(i, concept_terms)
+
+                term_similarities = []
+                for other_term in other_terms:
+                    terms_similarity = self._compute_similarity_between_tokens(
+                        term_vector, self._get_representative_vector(other_term, vocab))
+                    term_similarities.append(terms_similarity)
+                terms_mean_similarity.append(mean(term_similarities))
+            index_most_representative_term = np.argmax(terms_mean_similarity)
+            most_representative_term = concept_terms[index_most_representative_term]
+        else:
+            logging_config.logger.error(f"Spacy vocabulary not loaded.")
+            raise ValueError
+        return most_representative_term
+
+    def _check_term_in_doc(self, term: str, doc_words: List[str]) -> bool:
+        """Test if a term in present or not in a document content.
+
+        Parameters
+        ----------
+        term : str
+            Term to be tested as present or not in document.
+        doc_words : List[str]
+            Document representation as list of words lemmatized or not.
+
+        Returns
+        -------
+        bool
+            True in term is in doc and false otherwise.
+        """
+        term_in_doc = False
+        term_nb_words = len(term.split())
+        if self.options.get('use_span') and (term_nb_words > 1):
+            expression_to_test = " " + " ".join(doc_words) + " "
+            term_to_find = " " + term + " "
+            term_in_doc = term_to_find in expression_to_test
+        else:
+            term_in_doc = term in doc_words
+        return term_in_doc
+
+    def _count_doc_with_term(self, term: str) -> int:
+        """Count the number of documents containing the term in parameter.
+
+        Parameters
+        ----------
+        term : str
+            Representative term to analyse.
+
+        Returns
+        -------
+        int
+            Number of doc containing term.
+        """
+        count = 0
+        for doc in self.corpus:
+            if self.options.get('use_lemma'):
+                doc_words = [token.lemma_ for token in doc]
+            else:
+                doc_words = [token.text for token in doc]
+            if self._check_term_in_doc(term, doc_words):
+                count += 1
+        return count
+
+    def _count_doc_with_both_terms(self, term1: str, term2: str) -> int:
+        """Count the number of documents containing both terms in parameter.
+
+        Parameters
+        ----------
+        term1 : str
+            First representative term to analyse.
+        term2 : str
+            Second representative term to analyse.
+
+        Returns
+        -------
+        int
+            Number of doc containing both terms.
+        """
+        count = 0
+        for doc in self.corpus:
+            if self.options.get('use_lemma'):
+                doc_words = [token.lemma_ for token in doc]
+            else:
+                doc_words = [token.text for token in doc]
+            if self._check_term_in_doc(term1, doc_words) and self._check_term_in_doc(term2, doc_words):
+                count += 1
+        return count
+
+    def _compute_subsumption(self, nb_doc_cooccurrence: int, nb_doc_occurrence: int) -> float:
+        """Compute subsumption score between two terms.
+
+        Parameters
+        ----------
+        nb_doc_cooccurrence : int
+            Number of docs that contains both terms.
+        nb_doc_occurrence : int
+            Number of docs that contains the most specific term.
+
+        Returns
+        -------
+        float
+            Score of generalisation between term1 and term2.
+        """
+        if not (nb_doc_occurrence == 0):
+            subsumption_score = nb_doc_cooccurrence/nb_doc_occurrence
+        else:
+            subsumption_score = 0
+            logging_config.logger.warning(
+                f"nb_doc_occurrence as value 0. Check that this behavior is expected.")
+        return subsumption_score
+
+    def _verify_threshold(self, subsumption_score: float, inverse_subsumption_score: float) -> bool:
+        """Verify that terms respect generalisation rules (x more general than y) that is to say :
+        - subsumption (P(x,y)) > t (a given threshold)
+        - subsumption (P(x,y)) > inverse_subsumption (P(y,x))
+
+        Parameters
+        ----------
+        subsumption_score : float
+            Number of docs containing both terms divided by number of docs containing the most specialised term.
+        inverse_subsumption_score : float
+            Number of docs containing both terms divided by number of docs containing the most general term.
+
+        Returns
+        -------
+        bool
+            True if rules are respected, that is to say there is a generalisation relation. False otherwise.
+        """
+        if (subsumption_score > self.options.get('threshold')) and (subsumption_score > inverse_subsumption_score):
+            return True
+        else:
+            return False
+
+    def _find_other_terms(self, term_index: int, terms: List[Any]) -> List[Any]:
+        """Duplicate list without the specified index.
+
+        Parameters
+        ----------
+        term_index : int
+            Index of non-wanted object.
+
+        terms: List[Any]
+            List of terms or representative terms.
+
+        Returns
+        -------
+        List[Any]
+            List built.
+        """
+        if (term_index < 0) or (term_index >= len(terms)):
+            logging_config.logger.error(
+                f"Could not find other terms. You should check the term index.")
+            other_terms = []
+        else:
+            other_terms = [
+                term for term in terms[: term_index] + terms[term_index + 1:]]
+        return other_terms
+
+    def _create_generalisation_relation(self, source_concept_id: str, destination_concept_id: str) -> MetaRelation:
+        """Create generalition relation.
+
+        Parameters
+        ----------
+        source : str
+            Uid of the source concept in the relation.
+        destination : str
+            Uid of the destination concept in the relation.
+
+        Returns
+        -------
+        MetaRelation
+            Generalisation relation built between concepts.
+        """
+        meta_relation_uid = uuid.uuid4()
+        meta_relation_source_concept_id = source_concept_id
+        meta_relation_destination_concept_id = destination_concept_id
+        meta_relation_type = "generalisation"
+        meta_relation = MetaRelation(meta_relation_uid, meta_relation_source_concept_id,
+                                     meta_relation_destination_concept_id, meta_relation_type)
+        return meta_relation
+
+    def term_subsumption(self):
+        """Find generalisation relations between concepts from term representation via term subsumption method.
+        """
+        for i, term in enumerate(self.representative_terms):
+            for pair_term in self._find_other_terms(i, self.representative_terms):
+                score_cooccurrence = self._count_doc_with_both_terms(
+                    term.value, pair_term.value)
+                subsumption_score = self._compute_subsumption(
+                    score_cooccurrence, self.terms_count[pair_term.value])
+                inverse_subsumption_score = self._compute_subsumption(
+                    score_cooccurrence, self.terms_count[term.value])
+                if self._verify_threshold(subsumption_score, inverse_subsumption_score):
+                    meta_relation = self._create_generalisation_relation(
+                        term.concept_id, pair_term.concept_id)
+                    self.kr.meta_relations.add(meta_relation)