--- conflicted
+++ resolved
@@ -41,7 +41,6 @@
         self.c_value = Cvalue(
             self.corpus, tokenSequences_doc_attribute_name, max_size_gram)
 
-<<<<<<< HEAD
     def c_value_term_extraction(self, treshold: float = 0.0) -> List[str]:
 
         candidate_terms = []
@@ -54,9 +53,6 @@
         return candidate_terms
 
     def _get_doc(self, use_selected_token: bool, doc: spacy.tokens.doc.Doc):
-=======
-    def _get_doc(self,doc: spacy.tokens.doc.Doc) :
->>>>>>> 3070e4e5
         """Get the doc content of interest for the term extraction process.
         The term extraction can be performed on either the raw source documents or selected parts of each document after token selection process.
 
@@ -71,21 +67,12 @@
         List[spacy.tokens.Token]
             Attribute of selected tokens if it exists, spacy doc otherwise
         """
-<<<<<<< HEAD
-        if use_selected_token:
-            return doc._.get(core.configurations_parser["TOKEN_SELECTOR_COMPONENT_CONFIG"]["doc_attribute_name"])
+        if config['term_extraction']['tokens_attribute']:
+            return doc._.get(config['term_extraction']['tokens_attribute'])
         else:
             return doc
 
-    def on_pos_term_extraction(self, on_lemma: bool = False) -> List[str]:
-=======
-        if config['term_extraction']['tokens_attribute']: 
-            return doc._.get(config['term_extraction']['tokens_attribute'])
-        else : 
-            return doc
-
     def on_pos_term_extraction(self) -> List[str]:
->>>>>>> 3070e4e5
         """Return unique candidate terms after filtering on pos-tagging labels.
 
         Returns
@@ -95,20 +82,10 @@
         """
         candidate_pos_terms = []
 
-<<<<<<< HEAD
-        use_selected_token = spacy.tokens.Doc.has_extension(
-            core.configurations_parser["TOKEN_SELECTOR_COMPONENT_CONFIG"]["doc_attribute_name"])
-
         for doc in self.corpus:
-            for token in self._get_doc(use_selected_token, doc):
-                if select_on_pos(token, core.configurations_parser["TERM_EXTRACTION"]["POS_SELECTION"]):
-                    if on_lemma:
-=======
-        for doc in self.corpus:
-            for token in self._get_doc(doc) : 
-                if select_on_pos(token,config['term_extraction']['on_pos']['pos_selection']):
+            for token in self._get_doc(doc):
+                if select_on_pos(token, config['term_extraction']['on_pos']['pos_selection']):
                     if config['term_extraction']['on_pos']['use_lemma']:
->>>>>>> 3070e4e5
                         candidate_pos_terms.append(token.lemma_)
                     else:
                         candidate_pos_terms.append(token.text)
@@ -116,11 +93,7 @@
 
         return unique_candidates
 
-<<<<<<< HEAD
-    def on_occurence_term_extraction(self, on_lemma: bool = False) -> List[str]:
-=======
     def on_occurence_term_extraction(self) -> List[str]:
->>>>>>> 3070e4e5
         """Return unique candidate terms with occurence higher than a configured threshold.
 
         Returns
@@ -128,40 +101,23 @@
         List[str]
             List of unique validated terms.
         """
-<<<<<<< HEAD
-        use_selected_token = spacy.tokens.Doc.has_extension(
-            core.configurations_parser["TOKEN_SELECTOR_COMPONENT_CONFIG"]["doc_attribute_name"])
-
-        candidate_terms = [token for doc in self.corpus for token in self._get_doc(
-            use_selected_token, doc)]
-=======
-        candidate_terms = [token for doc in self.corpus for token in self._get_doc(doc)]
->>>>>>> 3070e4e5
+        candidate_terms = [
+            token for doc in self.corpus for token in self._get_doc(doc)]
         candidate_occurence_terms = []
 
         on_lemma = False
 
         if config['term_extraction']['on_occurence']['use_lemma']:
             terms = [token.lemma_ for token in candidate_terms]
-<<<<<<< HEAD
+            on_lemma = True
         else:
-=======
-            on_lemma = True
-        else : 
->>>>>>> 3070e4e5
             terms = [token.text for token in candidate_terms]
 
         occurences = Counter(terms)
 
-<<<<<<< HEAD
         for token in candidate_terms:
-            if select_on_occurence_count(token, core.OCCURRENCE_THRESHOLD, occurences, on_lemma):
+            if select_on_occurence_count(token, config['term_extraction']['on_occurence']['occurence_threshold'], occurences, on_lemma):
                 if on_lemma:
-=======
-        for token in candidate_terms : 
-            if select_on_occurence_count(token,config['term_extraction']['on_occurence']['occurence_threshold'],occurences,on_lemma):
-                if on_lemma :
->>>>>>> 3070e4e5
                     candidate_occurence_terms.append(token.lemma_)
                 else:
                     candidate_occurence_terms.append(token.text)
