from collections import defaultdict
import math
from typing import Iterable, List, Dict

import spacy
import spacy.tokens
import spacy.tokenizer
import spacy.language

from data_preprocessing.data_preprocessing_service import spacy_span_ngrams
from term_extraction.term_extraction_schema import CandidateTermStatTriple, CValueResults
from config import core
import logging_config


class Cvalue:
    """A class to compute the C-value of each term (token sequence) in a corpus of texts.
       The C-values are computed based on <https://doi.org/10.1007/s007999900023>.
    """

    def __init__(self, tokenSequences: Iterable[spacy.tokens.span.Span], max_size_gram: int) -> None:
        """The Cvalue class only requires a list of text sequences (Spacy Span objects) and a maximum size of ngrams.
            The C-value will be computed for all ngrams with size ranging from 1 to max_size_gram.

            Note:
              - The maximum length of a token sequence should be equal to max_size_gram. 
                If not, we will add ngrams of max_size_gram extracted from the longer sequence of tokens.

            TODO:
              - Add an attribute to store the list of spacy Spans associated with each candidate term string.
                So we can keep track of the relation between candidate terms and the documents that contains them.

        Parameters
        ----------
        tokenSequences : Iterable[spacy.tokens.span.Span]
            The token sequences extracted from the document in the corpus. 
            We will extract candidate terms from those sequences by computing ngrams.
        max_size_gram : int
            The maximum size for ngrams to consider.

        Class instance attributes
        ----------
        candidateTermsSpans : Iterable[spacy.tokens.span.Span]
            The spacy Spans corresponding to the candidate terms extracted form the tokenSequences. 
            This attribute will be set by the private method _extract_candidate_terms.
        candidateTermsCounter : collection.Counter
            A counter of the candidate terms appearance in the corpus
            This attribute will be set by the private method _extract_candidate_terms. 
        CandidateTermStatTriples : Dict[str, CandidateTermStatTriple]
            An attribute updated and used during the C-value computation process
            This attribute will be set by the private method compute_c_values.
        c_values : List[CValueResults]
            An attribute that will contained the candidate terms and their C-values ordered by descending C-values.
            This attribute will be set by the private method compute_c_values.
        """
        self.tokenSequences = tokenSequences
        self.max_size_gram = max_size_gram
        self.candidateTermsSpans = None
        self.candidateTermsCounter = None
        self.CandidateTermStatTriples = dict()
        self.c_values = None

    def __call__(self) -> List[CValueResults]:
        if self.c_values is not None:
            return self.c_values
        else:
            return self.compute_c_values()

    def _extract_candidate_terms(self) -> None:
        """Extract the valid list of candidate terms and compute the corresponding frequences.
            This method sets the attributes:
              - self.candidateTerms
              - self.candidateTermsCounter
        """

        candidateTermsCounter = defaultdict(lambda: 0)
        candidateTermSpans = dict()
        candidateTerms = []
        candidate_terms_by_size = defaultdict(set)

        # an inner function to not duplicate code
        def update_term_containers(span) -> None:
            for size in range(1, self.max_size_gram + 1):  # for each gram size

                size_candidate_terms_spans = spacy_span_ngrams(
                    span, size)  # generate ngrams

                for size_candidate_terms_span in size_candidate_terms_spans:  # update variables for each ngram

                    candidate_terms_by_size[size].add(
                        size_candidate_terms_span.text)

                    candidateTermsCounter[size_candidate_terms_span.text] += 1

                    # select one spacy. Span for each text (in this case the last one)
                    candidateTermSpans[size_candidate_terms_span.text] = size_candidate_terms_span

        for span in self.tokenSequences:
            if len(span) <= self.max_size_gram:  # token sequence length ok
                update_term_containers(span)

            else:  # token sequence too long --> generate subsequences and process them
                tokenSubSequences = [
                    gram for gram in spacy_span_ngrams(span, self.max_size_gram)]

                for tokenSeq in tokenSubSequences:
                    update_term_containers(tokenSeq)

        # each group of candidate terms needs to be ordered by the frequence
        # groups of candidate terms are concatenated from the the longest to the smallest
        for terms_size in range(1, self.max_size_gram + 1).__reversed__():
            orderedByFreqTerms = list(candidate_terms_by_size[terms_size])
            orderedByFreqTerms.sort(
                key=lambda term: candidateTermsCounter[term], reverse=True)
            candidateTerms.extend(orderedByFreqTerms)

        # self.candidateTerms = candidateTerms
        self.candidateTermsSpans = [candidateTermSpans[term]
                                    for term in candidateTerms]
        self.candidateTermsCounter = candidateTermsCounter

    def _get_substrings_spans(self, term_span: spacy.tokens.span.Span) -> List[spacy.tokens.span.Span]:
        """Extract the ngrams contained in the term. The result is returned as a list of spacy Spans.

        Parameters
        ----------
        term_span : spacy.tokens.span.Span
            The spacy Span of the term to extract the ngrams from

        Returns
        -------
        List[spacy.tokens.span.Span]
            The resulting list of ngrams as spacy Spans
        """
        substrings_spans = []
        for i in range(1, len(term_span)):
            # we need ngrams, i.e., all overlapping substrings
            for term_subspan in spacy_span_ngrams(term_span, i):
                substrings_spans.append(term_subspan)

        return substrings_spans

    def _update_CandidateTermStatTriples(self, substring: str, parent_term: str) -> None:
        """Update the self.CandidateTermStatTriples attribute according to the algorithm in <https://doi.org/10.1007/s007999900023> (section 2.3, page 4).

        Parameters
        ----------
        substring : str
            the ngram text extracted from the candidate term.
        parent_term : str
            the candidate term text
        """

        if substring in self.CandidateTermStatTriples.keys():

            if parent_term in self.CandidateTermStatTriples.keys():
                self.CandidateTermStatTriples[substring].substring_nested_frequency += (
                    self.candidateTermsCounter[parent_term] - self.CandidateTermStatTriples[parent_term].substring_nested_frequency)
            else:
                self.CandidateTermStatTriples[substring].substring_nested_frequency += self.candidateTermsCounter[parent_term]

            self.CandidateTermStatTriples[substring].count_longer_terms += 1

        else:  # if substring never seen before, init a new CandidateTermStatTriple

            substr_corpus_frequency = 0
            # the substring might be an existing candidate term, if so its frenquency is the condidate term one
            if self.candidateTermsCounter.get(substring) is not None:
                self.candidateTermsCounter[substring]

            self.CandidateTermStatTriples[substring] = CandidateTermStatTriple(
                candidate_term=parent_term,
                substring=substring,
                substring_corpus_frequency=substr_corpus_frequency,
                substring_nested_frequency=self.candidateTermsCounter[parent_term],
                count_longer_terms=1  # init to one, it is the first time we encunter the substring
            )

    def _process_substrings_spans(self, candidate_term_span: spacy.tokens.span.Span) -> None:
        """Extract the ngrams contained in the candidate term and loop over them to update the CandidateTermStatTriples attribute according to 
        the algorithm in <https://doi.org/10.1007/s007999900023> (section 2.3, page 4).

        Parameters
        ----------
        candidate_term_span : spacy.tokens.span.Span
            The spacy Span object of the candidate term to process.
        """
        substrings_spans = self._get_substrings_spans(candidate_term_span)
        for substring_span in substrings_spans:
            self._update_CandidateTermStatTriples(
                substring_span.text, candidate_term_span.text)

    def compute_c_values(self) -> List[CValueResults]:
        """Compute the C-value following the algorithm in <https://doi.org/10.1007/s007999900023> (section 2.3, page 4).

           This method sets the attribute:
             - self.c_values

        Returns
        -------
        List[CValueResults]
            the candidate terms and their C-values ordered by descending C-values. 
        """

        if self.candidateTermsSpans is None:
            self._extract_candidate_terms()

        c_values = []

        for candidate_term_span in self.candidateTermsSpans:

            len_candidate_term = len(candidate_term_span)

            if len_candidate_term == self.max_size_gram:
                c_val = math.log2(len_candidate_term) * \
                    self.candidateTermsCounter[candidate_term_span.text]
                c_values.append(CValueResults(
                    c_value=c_val, candidate_term=candidate_term_span.text))

                self._process_substrings_spans(
                    candidate_term_span)

            else:
                if candidate_term_span.text not in self.CandidateTermStatTriples.keys():
                    c_val = math.log2(len_candidate_term) * \
                        self.candidateTermsCounter[candidate_term_span.text]
                    c_values.append(CValueResults(
                        c_value=c_val, candidate_term=candidate_term_span.text))
                else:
                    c_val = math.log2(
                        len_candidate_term) * (self.candidateTermsCounter[candidate_term_span.text] -
                                               (
                                                   self.CandidateTermStatTriples[candidate_term_span.text].substring_nested_frequency /
                            self.CandidateTermStatTriples[candidate_term_span.text].count_longer_terms)
                    )
                    c_values.append(CValueResults(
                        c_value=c_val, candidate_term=candidate_term_span.text))

                self._process_substrings_spans(
                    candidate_term_span)

        # reorder the c-values so we have the terms with the highest c-values at the top.
        c_values.sort(key=lambda c_val: c_val.c_value, reverse=True)

        self.c_values = c_values

        return self.c_values


class Term_Extraction():
    """Second processing of the corpus.
    Finding of terms under interest.

    """

    def __init__(self) -> None:
        pass

    def c_value(self, tokenSequences: Iterable[spacy.tokens.span.Span], max_size_gram: int) -> Cvalue:
        self.c_value = Cvalue(tokenSequences, max_size_gram)
        return self.c_value

    def on_pos_token_filtering(self, corpus: List[List[spacy.tokens.token.Token]], token_pos_filter: List[str]) -> List[Dict[str, int]]:
        """Return unique candidate terms after filtering on pos-tagging labels.
        Candidate terms are lemmatized and put into lowercase.

        Parameters
        ----------
        corpus : List[List[spacy.tokens.token.Token]]
            Cleaned corpus.
        token_pos_filter : List[str]
            Pos-tagging filters to apply.

        Returns
        -------
        List[Dict[str,int]]
            List of unique candidate terms lemmatized and their occurrences.
        """
        candidate_terms = []
        try:
            for document in corpus:
                for token in document:
                    if token.pos_ in token_pos_filter:
                        candidate_terms.append(token.lemma_.lower())
        except Exception as _e:
            logging_config.logger.error(
                "Could not filter and lemmatize spacy tokens. Trace : %s", _e)
        else:
            logging_config.logger.info(
                "List of tokens filtered and lemmatized.")
        unique_candidate_terms = list(set(candidate_terms))
<<<<<<< HEAD
        count_candidate_terms = [{"term": term, "occurence": candidate_terms.count(
=======
        count_candidate_terms = [{"term": term, "occurrence": candidate_terms.count(
>>>>>>> 26768729
            term)} for term in unique_candidate_terms]
        return count_candidate_terms

    def frequency_filtering(self, count_candidate_terms: List[Dict[str, int]]) -> List[str]:
        """Return candidate terms with frequency higher than a configured threshold.

        Parameters
        ----------
        count_candidate_terms : List[Dict[str,int]]
            List of unique candidate terms and their occurrences.

        Returns
        -------
        List[str]
            Candidate terms extracted.
        """
        nb_term_candidates = len(count_candidate_terms)
        validated_terms = []
        if nb_term_candidates > 0:
            term_occurrence = []
            try:
                for candidate in count_candidate_terms:
                    term_occurrence.append(
<<<<<<< HEAD
                        {"term": candidate['term'], "occurence": candidate['occurence']})
=======
                        {"term": candidate['term'], "occurrence": candidate['occurrence']})
>>>>>>> 26768729

                validated_terms = [
                    term['term'] for term in term_occurrence if term['occurrence'] > core.OCCURRENCE_THRESHOLD]
            except Exception as _e:
                logging_config.logger.error(
                    "Could not filter candidate terms by occurrence. Trace : %s", _e)
            else:
                logging_config.logger.info(
                    "List of tokens filtered by occurrence.")
        else:
            logging_config.logger.error("No term candidate found.")
            validated_terms = None
        return validated_terms


term_extraction = Term_Extraction()<|MERGE_RESOLUTION|>--- conflicted
+++ resolved
@@ -289,11 +289,7 @@
             logging_config.logger.info(
                 "List of tokens filtered and lemmatized.")
         unique_candidate_terms = list(set(candidate_terms))
-<<<<<<< HEAD
-        count_candidate_terms = [{"term": term, "occurence": candidate_terms.count(
-=======
         count_candidate_terms = [{"term": term, "occurrence": candidate_terms.count(
->>>>>>> 26768729
             term)} for term in unique_candidate_terms]
         return count_candidate_terms
 
@@ -317,11 +313,7 @@
             try:
                 for candidate in count_candidate_terms:
                     term_occurrence.append(
-<<<<<<< HEAD
-                        {"term": candidate['term'], "occurence": candidate['occurence']})
-=======
                         {"term": candidate['term'], "occurrence": candidate['occurrence']})
->>>>>>> 26768729
 
                 validated_terms = [
                     term['term'] for term in term_occurrence if term['occurrence'] > core.OCCURRENCE_THRESHOLD]
