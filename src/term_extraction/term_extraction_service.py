from typing import List, Dict, Any
from collections import Counter

import spacy
import spacy.tokens
import spacy.tokenizer
import spacy.language

from config.core import config
import config.logging_config as logging_config
from term_extraction.term_extraction_methods.c_value import Cvalue
from commons.ontology_learning_schema import CandidateTerm
from data_preprocessing.data_preprocessing_methods.token_selectors import select_on_pos, select_on_occurence_count


class Term_Extraction():
    """Second processing of the corpus.
    Finding of terms under interest.

    """

    def __init__(self, corpus: List[spacy.tokens.doc.Doc], config: Dict[str, Any] = config['term_extraction']) -> None:
        self.corpus = corpus
        self.config = config

    def c_value_term_extraction(self) -> List[CandidateTerm]:
        """Returns the list of candidate terms having a c-value score equal or greater to the treshold defined in 
        the configuration field term_extraction.c_value.treshold.

        Returns
        -------
        List[CandidateTerm]
            The list of extracted candidate terms.
        """

        try:
<<<<<<< HEAD
            doc_attribute_name = config['term_extraction']['selected_tokens_doc_attribute']
            max_size_gram = config['term_extraction']['c_value']['max_size_gram']
=======
            doc_attribute_name = self.config['selected_tokens_doc_attribute']
            max_size_gram = self.config['c_value']['max_size_gram']
>>>>>>> a13ef5ec
        except KeyError as e:
            logging_config.logger.error(
                f"""Config information missing for C-value. Make sure you provided the configuration fields:
                    - term_extraction.selected_tokens_doc_attribute
                    - term_extraction.c_value.max_size_gram
                    Trace : {e}
                """)

        c_value = Cvalue(self.corpus, doc_attribute_name, max_size_gram)

        # Compute C-values
        try:
<<<<<<< HEAD
            treshold = config['term_extraction']['c_value']['treshold']
=======
            treshold = self.config['c_value']['treshold']
>>>>>>> a13ef5ec
        except KeyError as e:
            logging_config.logger.error(
                f"""Config information missing for C-value. Make sure you provided the configuration field:
                    - term_extraction.c_value.treshold
                    Trace : {e}
                """)

        c_values = c_value.compute_c_values()

        candidate_terms = [
            CandidateTerm(c_val.candidate_term) for c_val in c_values if c_val.c_value >= treshold
        ]

        return candidate_terms

    def _get_doc_content_for_term_extraction(self, selected_tokens_doc_attribute:str , doc: spacy.tokens.doc.Doc):
        """Get the doc content of interest for the term extraction process.
        The term extraction can be performed on either the raw source documents or selected parts of each document after token selection process.


        Parameters
        ----------
        selected_tokens_doc_attribute:str
            Name of selected tokens attribute if it exists, empty string otherwise

        doc : spacy.tokens.doc.Doc
            Spacy representation of document

        Returns
        -------
        List[spacy.tokens.Token]
            Attribute of selected tokens if it exists, spacy doc otherwise
        """
        if selected_tokens_doc_attribute is not None:
            content =  doc._.get(selected_tokens_doc_attribute)
        else:
            content = doc
        return content

    def on_pos_term_extraction(self) -> List[str]:
        """Return unique candidate terms after filtering on pos-tagging labels.

        Returns
        -------
        List[str]
            List of unique validated terms.
        """
        candidate_pos_terms = []

        for doc in self.corpus:
            for token in self._get_doc_content_for_term_extraction(self.config['selected_tokens_doc_attribute'],doc):
                if select_on_pos(token, self.config['on_pos']['pos_selection']):
                    if self.config['on_pos']['use_lemma']:
                        candidate_pos_terms.append(token.lemma_)
                    else:
                        candidate_pos_terms.append(token.text)
        unique_candidates = list(set(candidate_pos_terms))

        return unique_candidates

    def on_occurence_term_extraction(self) -> List[str]:
        """Return unique candidate terms with occurence higher than a configured threshold.

        Returns
        -------
        List[str]
            List of unique validated terms.
        """
        candidate_terms = [
            token for doc in self.corpus for token in self._get_doc_content_for_term_extraction(self.config['selected_tokens_doc_attribute'],doc)]
        candidate_occurence_terms = []

        on_lemma = False

        if self.config['on_occurence']['use_lemma']:
            terms = [token.lemma_ for token in candidate_terms]
            on_lemma = True
        else:
            terms = [token.text for token in candidate_terms]

        occurences = Counter(terms)

        for token in candidate_terms:
            if select_on_occurence_count(token, self.config['on_occurence']['occurence_threshold'], occurences, on_lemma):
                if on_lemma:
                    candidate_occurence_terms.append(token.lemma_)
                else:
                    candidate_occurence_terms.append(token.text)
        unique_candidates = list(set(candidate_occurence_terms))

        return unique_candidates<|MERGE_RESOLUTION|>--- conflicted
+++ resolved
@@ -34,13 +34,8 @@
         """
 
         try:
-<<<<<<< HEAD
-            doc_attribute_name = config['term_extraction']['selected_tokens_doc_attribute']
-            max_size_gram = config['term_extraction']['c_value']['max_size_gram']
-=======
             doc_attribute_name = self.config['selected_tokens_doc_attribute']
             max_size_gram = self.config['c_value']['max_size_gram']
->>>>>>> a13ef5ec
         except KeyError as e:
             logging_config.logger.error(
                 f"""Config information missing for C-value. Make sure you provided the configuration fields:
@@ -53,11 +48,7 @@
 
         # Compute C-values
         try:
-<<<<<<< HEAD
-            treshold = config['term_extraction']['c_value']['treshold']
-=======
             treshold = self.config['c_value']['treshold']
->>>>>>> a13ef5ec
         except KeyError as e:
             logging_config.logger.error(
                 f"""Config information missing for C-value. Make sure you provided the configuration field:
